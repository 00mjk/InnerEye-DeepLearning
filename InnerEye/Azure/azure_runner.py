--- conflicted
+++ resolved
@@ -12,11 +12,7 @@
 from pathlib import Path
 from typing import Any, Dict, List, Optional
 
-<<<<<<< HEAD
-from azureml.core import Dataset, Experiment, Run, Workspace, ComputeTarget
-=======
-from azureml.core import Dataset, Experiment, Run
->>>>>>> 363bac97
+from azureml.core import Dataset, Experiment, Run, ComputeTarget
 from azureml.core.conda_dependencies import CondaDependencies
 from azureml.core.datastore import Datastore
 from azureml.core.workspace import WORKSPACE_DEFAULT_BLOB_STORE_NAME
@@ -303,16 +299,13 @@
     else:
         distributed_training_backend = None
 
-    compute_target = ComputeTarget(workspace, azure_config.cluster)
-
     max_run_duration = None
     if azure_config.max_run_duration:
         max_run_duration = run_duration_string_to_seconds(azure_config.max_run_duration)
-<<<<<<< HEAD
-
-=======
+
     workspace = azure_config.get_workspace()
->>>>>>> 363bac97
+    compute_target = ComputeTarget(workspace, azure_config.cluster)
+
     estimator = PyTorch(
         source_directory=str(source_config.root_folder),
         entry_script=entry_script_relative_path,
