name: AzureRunner
channels:
  - defaults
dependencies:
  - pip=20.1.1
  - python=3.7.3
  - pip:
      - azureml-sdk==1.12.0
      - azureml-tensorboard==1.12.0
<<<<<<< HEAD
=======
      - azure-mgmt-resource==10.2.0
>>>>>>> ad77f95d
      - blobxfer==1.9.4
      - gitpython==3.1.7
      - numpy==1.19.1
      - pandas==1.1.0
      - param==1.9.3
      - pytest==6.0.1
      - pyyaml==5.3.1
      - rpdb==0.1.6
      - scikit-learn==0.23.2
      - scipy==1.5.2
      - stopit==1.1.2<|MERGE_RESOLUTION|>--- conflicted
+++ resolved
@@ -7,10 +7,7 @@
   - pip:
       - azureml-sdk==1.12.0
       - azureml-tensorboard==1.12.0
-<<<<<<< HEAD
-=======
       - azure-mgmt-resource==10.2.0
->>>>>>> ad77f95d
       - blobxfer==1.9.4
       - gitpython==3.1.7
       - numpy==1.19.1
